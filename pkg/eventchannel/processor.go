--- conflicted
+++ resolved
@@ -77,25 +77,14 @@
 
 	// Unmarshal the payload into an "Any" protobuf, which encodes the actual
 	// event.
-<<<<<<< HEAD
-	encodedEv := emptyAny()
-	if err := proto.Unmarshal(buf, encodedEv); err != nil {
+	encodedEv := anypb.Any{}
+	if err := proto.Unmarshal(buf, &encodedEv); err != nil {
 		return fmt.Errorf("failed to unmarshal 'any' protobuf message: %w", err)
 	}
 
 	var ev pb.DebugEvent
-	if err := (encodedEv).UnmarshalTo(&ev); err != nil {
+	if err := encodedEv.UnmarshalTo(&ev); err != nil {
 		return fmt.Errorf("failed to decode 'any' protobuf message: %w", err)
-=======
-	encodedEv := anypb.Any{}
-	if err := proto.Unmarshal(buf, &encodedEv); err != nil {
-		return fmt.Errorf("failed to unmarshal 'any' protobuf message: %v", err)
-	}
-
-	var ev pb.DebugEvent
-	if err := encodedEv.UnmarshalTo(&ev); err != nil {
-		return fmt.Errorf("failed to decode 'any' protobuf message: %v", err)
->>>>>>> 370672e9
 	}
 
 	if e.filtering && e.allowlist[ev.Name] {
