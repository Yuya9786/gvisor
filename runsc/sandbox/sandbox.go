// Copyright 2018 The gVisor Authors.
//
// Licensed under the Apache License, Version 2.0 (the "License");
// you may not use this file except in compliance with the License.
// You may obtain a copy of the License at
//
//     http://www.apache.org/licenses/LICENSE-2.0
//
// Unless required by applicable law or agreed to in writing, software
// distributed under the License is distributed on an "AS IS" BASIS,
// WITHOUT WARRANTIES OR CONDITIONS OF ANY KIND, either express or implied.
// See the License for the specific language governing permissions and
// limitations under the License.

// Package sandbox creates and manipulates sandboxes.
package sandbox

import (
	"context"
	"encoding/json"
	"fmt"
	"io"
	"math"
	"os"
	"os/exec"
	"strconv"
	"strings"
	"sync/atomic"
	"syscall"
	"time"

	"github.com/cenkalti/backoff"
	specs "github.com/opencontainers/runtime-spec/specs-go"
	"github.com/syndtr/gocapability/capability"
	"golang.org/x/sys/unix"
	"gvisor.dev/gvisor/pkg/cleanup"
	"gvisor.dev/gvisor/pkg/control/client"
	"gvisor.dev/gvisor/pkg/control/server"
	"gvisor.dev/gvisor/pkg/coverage"
	"gvisor.dev/gvisor/pkg/eventchannel"
	"gvisor.dev/gvisor/pkg/log"
	"gvisor.dev/gvisor/pkg/sentry/control"
	"gvisor.dev/gvisor/pkg/sentry/platform"
	"gvisor.dev/gvisor/pkg/sync"
	"gvisor.dev/gvisor/pkg/unet"
	"gvisor.dev/gvisor/pkg/urpc"
	"gvisor.dev/gvisor/runsc/boot"
	"gvisor.dev/gvisor/runsc/cgroup"
	"gvisor.dev/gvisor/runsc/config"
	"gvisor.dev/gvisor/runsc/console"
	"gvisor.dev/gvisor/runsc/donation"
	"gvisor.dev/gvisor/runsc/specutils"
)

// pid is an atomic type that implements JSON marshal/unmarshal interfaces.
type pid struct {
	// +checkatomics
	val int64
}

func (p *pid) store(pid int) {
	atomic.StoreInt64(&p.val, int64(pid))
}

func (p *pid) load() int {
	return int(atomic.LoadInt64(&p.val))
}

// UnmarshalJSON implements json.Unmarshaler.UnmarshalJSON.
func (p *pid) UnmarshalJSON(b []byte) error {
	var pid int

	if err := json.Unmarshal(b, &pid); err != nil {
		return err
	}
	p.store(pid)
	return nil
}

// MarshalJSON implements json.Marshaler.MarshalJSON
func (p *pid) MarshalJSON() ([]byte, error) {
	return json.Marshal(p.load())
}

// Sandbox wraps a sandbox process.
//
// It is used to start/stop sandbox process (and associated processes like
// gofers), as well as for running and manipulating containers inside a running
// sandbox.
//
// Note: Sandbox must be immutable because a copy of it is saved for each
// container and changes would not be synchronized to all of them.
type Sandbox struct {
	// ID is the id of the sandbox (immutable). By convention, this is the same
	// ID as the first container run in the sandbox.
	ID string `json:"id"`

	// Pid is the pid of the running sandbox. May be 0 if the sandbox
	// is not running.
	Pid pid `json:"pid"`

	// UID is the user ID in the parent namespace that the sandbox is running as.
	UID int `json:"uid"`
	// GID is the group ID in the parent namespace that the sandbox is running as.
	GID int `json:"gid"`

	// CgroupJSON contains the cgroup configuration that the sandbox is part of
	// and allow serialization of the configuration into json
	CgroupJSON cgroup.CgroupJSON `json:"cgroup"`

	// OriginalOOMScoreAdj stores the value of oom_score_adj when the sandbox
	// started, before it may be modified.
	OriginalOOMScoreAdj int `json:"originalOomScoreAdj"`

	// child is set if a sandbox process is a child of the current process.
	//
	// This field isn't saved to json, because only a creator of sandbox
	// will have it as a child process.
	child bool

	// statusMu protects status.
	statusMu sync.Mutex

	// status is the exit status of a sandbox process. It's only set if the
	// child==true and the sandbox was waited on. This field allows for multiple
	// threads to wait on sandbox and get the exit code, since Linux will return
	// WaitStatus to one of the waiters only.
	status unix.WaitStatus
}

// Getpid returns the process ID of the sandbox process.
func (s *Sandbox) Getpid() int {
	return s.Pid.load()
}

// Args is used to configure a new sandbox.
type Args struct {
	// ID is the sandbox unique identifier.
	ID string

	// Spec is the OCI spec that describes the container.
	Spec *specs.Spec

	// BundleDir is the directory containing the container bundle.
	BundleDir string

	// ConsoleSocket is the path to a unix domain socket that will receive
	// the console FD. It may be empty.
	ConsoleSocket string

	// UserLog is the filename to send user-visible logs to. It may be empty.
	UserLog string

	// IOFiles is the list of files that connect to a 9P endpoint for the mounts
	// points using Gofers. They must be in the same order as mounts appear in
	// the spec.
	IOFiles []*os.File

	// MountsFile is a file container mount information from the spec. It's
	// equivalent to the mounts from the spec, except that all paths have been
	// resolved to their final absolute location.
	MountsFile *os.File

	// Gcgroup is the cgroup that the sandbox is part of.
	Cgroup cgroup.Cgroup

	// Attached indicates that the sandbox lifecycle is attached with the caller.
	// If the caller exits, the sandbox should exit too.
	Attached bool
}

// New creates the sandbox process. The caller must call Destroy() on the
// sandbox.
func New(conf *config.Config, args *Args) (*Sandbox, error) {
	s := &Sandbox{
		ID:         args.ID,
		CgroupJSON: cgroup.CgroupJSON{Cgroup: args.Cgroup},
		UID:        -1, // prevent usage before it's set.
		GID:        -1, // prevent usage before it's set.
	}
	// The Cleanup object cleans up partially created sandboxes when an error
	// occurs. Any errors occurring during cleanup itself are ignored.
	c := cleanup.Make(func() {
		if err := s.destroy(); err != nil {
			log.Warningf("error destroying sandbox: %v", err)
		}
	})
	defer c.Clean()

	// Create pipe to synchronize when sandbox process has been booted.
	clientSyncFile, sandboxSyncFile, err := os.Pipe()
	if err != nil {
		return nil, fmt.Errorf("creating pipe for sandbox %q: %w", s.ID, err)
	}
	defer clientSyncFile.Close()

	// Create the sandbox process.
	err = s.createSandboxProcess(conf, args, sandboxSyncFile)
	// sandboxSyncFile has to be closed to be able to detect when the sandbox
	// process exits unexpectedly.
	sandboxSyncFile.Close()
	if err != nil {
		return nil, err
	}

	// Wait until the sandbox has booted.
	b := make([]byte, 1)
	if l, err := clientSyncFile.Read(b); err != nil || l != 1 {
		err := fmt.Errorf("waiting for sandbox to start: %w", err)
		// If the sandbox failed to start, it may be because the binary
		// permissions were incorrect. Check the bits and return a more helpful
		// error message.
		//
		// NOTE: The error message is checked because error types are lost over
		// rpc calls.
		if strings.Contains(err.Error(), io.EOF.Error()) {
			if permsErr := checkBinaryPermissions(conf); permsErr != nil {
				return nil, fmt.Errorf("%w: %v", err, permsErr)
			}
		}
		return nil, err
	}

	c.Release()
	return s, nil
}

// CreateSubcontainer creates a container inside the sandbox.
func (s *Sandbox) CreateSubcontainer(conf *config.Config, cid string, tty *os.File) error {
	log.Debugf("Create sub-container %q in sandbox %q, PID: %d", cid, s.ID, s.Pid.load())

	var files []*os.File
	if tty != nil {
		files = []*os.File{tty}
	}
	if err := s.configureStdios(conf, files); err != nil {
		return err
	}

	sandboxConn, err := s.sandboxConnect()
	if err != nil {
		return fmt.Errorf("couldn't connect to sandbox: %w", err)
	}
	defer sandboxConn.Close()

	args := boot.CreateArgs{
		CID:         cid,
		FilePayload: urpc.FilePayload{Files: files},
	}
	if err := sandboxConn.Call(boot.ContMgrCreateSubcontainer, &args, nil); err != nil {
		return fmt.Errorf("creating sub-container %q: %w", cid, err)
	}
	return nil
}

// StartRoot starts running the root container process inside the sandbox.
func (s *Sandbox) StartRoot(spec *specs.Spec, conf *config.Config) error {
	pid := s.Pid.load()
	log.Debugf("Start root sandbox %q, PID: %d", s.ID, pid)
	conn, err := s.sandboxConnect()
	if err != nil {
		return err
	}
	defer conn.Close()

	// Configure the network.
	if err := setupNetwork(conn, pid, conf); err != nil {
		return fmt.Errorf("setting up network: %w", err)
	}

	// Send a message to the sandbox control server to start the root
	// container.
	if err := conn.Call(boot.ContMgrRootContainerStart, &s.ID, nil); err != nil {
		return fmt.Errorf("starting root container: %w", err)
	}

	return nil
}

// StartSubcontainer starts running a sub-container inside the sandbox.
func (s *Sandbox) StartSubcontainer(spec *specs.Spec, conf *config.Config, cid string, stdios, goferFiles []*os.File) error {
	log.Debugf("Start sub-container %q in sandbox %q, PID: %d", cid, s.ID, s.Pid.load())

	if err := s.configureStdios(conf, stdios); err != nil {
		return err
	}

	sandboxConn, err := s.sandboxConnect()
	if err != nil {
		return fmt.Errorf("couldn't connect to sandbox: %w", err)
	}
	defer sandboxConn.Close()

	// The payload must contain stdin/stdout/stderr (which may be empty if using
	// TTY) followed by gofer files.
	payload := urpc.FilePayload{}
	payload.Files = append(payload.Files, stdios...)
	payload.Files = append(payload.Files, goferFiles...)

	// Start running the container.
	args := boot.StartArgs{
		Spec:        spec,
		Conf:        conf,
		CID:         cid,
		FilePayload: payload,
	}
	if err := sandboxConn.Call(boot.ContMgrStartSubcontainer, &args, nil); err != nil {
		return fmt.Errorf("starting sub-container %v: %w", spec.Process.Args, err)
	}
	return nil
}

// Restore sends the restore call for a container in the sandbox.
func (s *Sandbox) Restore(cid string, spec *specs.Spec, conf *config.Config, filename string) error {
	log.Debugf("Restore sandbox %q", s.ID)

	rf, err := os.Open(filename)
	if err != nil {
		return fmt.Errorf("opening restore file %q failed: %w", filename, err)
	}
	defer rf.Close()

	opt := boot.RestoreOpts{
		FilePayload: urpc.FilePayload{
			Files: []*os.File{rf},
		},
		SandboxID: s.ID,
	}

	// If the platform needs a device FD we must pass it in.
	if deviceFile, err := deviceFileForPlatform(conf.Platform, conf.PlatformDevicePath); err != nil {
		return err
	} else if deviceFile != nil {
		defer deviceFile.Close()
		opt.FilePayload.Files = append(opt.FilePayload.Files, deviceFile)
	}

	conn, err := s.sandboxConnect()
	if err != nil {
		return err
	}
	defer conn.Close()

	// Configure the network.
	if err := setupNetwork(conn, s.Pid.load(), conf); err != nil {
		return fmt.Errorf("setting up network: %w", err)
	}

	// Restore the container and start the root container.
	if err := conn.Call(boot.ContMgrRestore, &opt, nil); err != nil {
		return fmt.Errorf("restoring container %q: %w", cid, err)
	}

	return nil
}

// Processes retrieves the list of processes and associated metadata for a
// given container in this sandbox.
func (s *Sandbox) Processes(cid string) ([]*control.Process, error) {
	log.Debugf("Getting processes for container %q in sandbox %q", cid, s.ID)
	conn, err := s.sandboxConnect()
	if err != nil {
		return nil, err
	}
	defer conn.Close()

	var pl []*control.Process
	if err := conn.Call(boot.ContMgrProcesses, &cid, &pl); err != nil {
		return nil, fmt.Errorf("retrieving process data from sandbox: %w", err)
	}
	return pl, nil
}

// NewCGroup returns the sandbox's Cgroup, or an error if it does not have one.
func (s *Sandbox) NewCGroup() (cgroup.Cgroup, error) {
	return cgroup.NewFromPid(s.Pid.load())
}

// Execute runs the specified command in the container. It returns the PID of
// the newly created process.
func (s *Sandbox) Execute(conf *config.Config, args *control.ExecArgs) (int32, error) {
	log.Debugf("Executing new process in container %q in sandbox %q", args.ContainerID, s.ID)

	if err := s.configureStdios(conf, args.Files); err != nil {
		return 0, err
	}

	conn, err := s.sandboxConnect()
	if err != nil {
		return 0, s.connError(err)
	}
	defer conn.Close()

	// Send a message to the sandbox control server to start the container.
	var pid int32
	if err := conn.Call(boot.ContMgrExecuteAsync, args, &pid); err != nil {
		return 0, fmt.Errorf("executing command %q in sandbox: %w", args, err)
	}
	return pid, nil
}

// Event retrieves stats about the sandbox such as memory and CPU utilization.
func (s *Sandbox) Event(cid string) (*boot.EventOut, error) {
	log.Debugf("Getting events for container %q in sandbox %q", cid, s.ID)
	conn, err := s.sandboxConnect()
	if err != nil {
		return nil, err
	}
	defer conn.Close()

	var e boot.EventOut
	// TODO(b/129292330): Pass in the container id (cid) here. The sandbox
	// should return events only for that container.
	if err := conn.Call(boot.ContMgrEvent, nil, &e); err != nil {
		return nil, fmt.Errorf("retrieving event data from sandbox: %w", err)
	}
	e.Event.ID = cid
	return &e, nil
}

func (s *Sandbox) sandboxConnect() (*urpc.Client, error) {
	log.Debugf("Connecting to sandbox %q", s.ID)
	conn, err := client.ConnectTo(boot.ControlSocketAddr(s.ID))
	if err != nil {
		return nil, s.connError(err)
	}
	return conn, nil
}

func (s *Sandbox) connError(err error) error {
	return fmt.Errorf("connecting to control server at PID %d: %w", s.Pid.load(), err)
}

// createSandboxProcess starts the sandbox as a subprocess by running the "boot"
// command, passing in the bundle dir.
func (s *Sandbox) createSandboxProcess(conf *config.Config, args *Args, startSyncFile *os.File) error {
	donations := donation.Agency{}
	defer donations.Close()

	//
	// These flags must come BEFORE the "boot" command in cmd.Args.
<<<<<<< HEAD
	if conf.LogFilename != "" {
		logFile, err := os.OpenFile(conf.LogFilename, os.O_APPEND|os.O_CREATE|os.O_WRONLY, 0644)
		if err != nil {
			return fmt.Errorf("opening log file %q: %w", conf.LogFilename, err)
		}
		defer logFile.Close()
		cmd.ExtraFiles = append(cmd.ExtraFiles, logFile)
		cmd.Args = append(cmd.Args, "--log-fd="+strconv.Itoa(nextFD))
		nextFD++
=======
	//

	// Open the log files to pass to the sandbox as FDs.
	if err := donations.OpenAndDonate("log-fd", conf.LogFilename, os.O_CREATE|os.O_WRONLY|os.O_APPEND); err != nil {
		return err
>>>>>>> ee133dbc
	}

	test := ""
	if len(conf.TestOnlyTestNameEnv) != 0 {
		// Fetch test name if one is provided and the test only flag was set.
		if t, ok := specutils.EnvVar(args.Spec.Process.Env, conf.TestOnlyTestNameEnv); ok {
			test = t
		}
	}
<<<<<<< HEAD
	if conf.DebugLog != "" {
		debugLogFile, err := specutils.DebugLogFile(conf.DebugLog, "boot", test)
		if err != nil {
			return fmt.Errorf("opening debug log file in %q: %w", conf.DebugLog, err)
		}
		defer debugLogFile.Close()
		cmd.ExtraFiles = append(cmd.ExtraFiles, debugLogFile)
		cmd.Args = append(cmd.Args, "--debug-log-fd="+strconv.Itoa(nextFD))
		nextFD++
	}
	if conf.PanicLog != "" {
		panicLogFile, err := specutils.DebugLogFile(conf.PanicLog, "panic", test)
		if err != nil {
			return fmt.Errorf("opening panic log file in %q: %w", conf.PanicLog, err)
		}
		defer panicLogFile.Close()
		cmd.ExtraFiles = append(cmd.ExtraFiles, panicLogFile)
		cmd.Args = append(cmd.Args, "--panic-log-fd="+strconv.Itoa(nextFD))
		nextFD++
=======
	if err := donations.DonateDebugLogFile("debug-log-fd", conf.DebugLog, "boot", test); err != nil {
		return err
	}
	if err := donations.DonateDebugLogFile("panic-log-fd", conf.PanicLog, "panic", test); err != nil {
		return err
>>>>>>> ee133dbc
	}
	covFilename := conf.CoverageReport
	if covFilename == "" {
		covFilename = os.Getenv("GO_COVERAGE_FILE")
	}
	if covFilename != "" && coverage.Available() {
<<<<<<< HEAD
		covFile, err := specutils.DebugLogFile(covFilename, "cov", test)
		if err != nil {
			return fmt.Errorf("opening debug log file in %q: %w", covFilename, err)
=======
		if err := donations.DonateDebugLogFile("coverage-fd", covFilename, "cov", test); err != nil {
			return err
>>>>>>> ee133dbc
		}
	}

	cmd := exec.Command(specutils.ExePath, conf.ToFlags()...)
	cmd.SysProcAttr = &unix.SysProcAttr{
		// Detach from this session, otherwise cmd will get SIGHUP and SIGCONT
		// when re-parented.
		Setsid: true,
	}

	// Set Args[0] to make easier to spot the sandbox process. Otherwise it's
	// shown as `exe`.
	cmd.Args[0] = "runsc-sandbox"

	// Tranfer FDs that need to be present before the "boot" command.
	// Start at 3 because 0, 1, and 2 are taken by stdin/out/err.
	nextFD := donations.Transfer(cmd, 3)

	// Add the "boot" command to the args.
	//
	// All flags after this must be for the boot command
	cmd.Args = append(cmd.Args, "boot", "--bundle="+args.BundleDir)

	// If there is a gofer, sends all socket ends to the sandbox.
	donations.DonateAndClose("io-fds", args.IOFiles...)
	donations.DonateAndClose("mounts-fd", args.MountsFile)
	donations.Donate("start-sync-fd", startSyncFile)
	if err := donations.OpenAndDonate("user-log-fd", args.UserLog, os.O_CREATE|os.O_WRONLY|os.O_APPEND); err != nil {
		return err
	}
	const profFlags = os.O_CREATE | os.O_WRONLY | os.O_TRUNC
	if err := donations.OpenAndDonate("profile-block-fd", conf.ProfileBlock, profFlags); err != nil {
		return err
	}
	if err := donations.OpenAndDonate("profile-cpu-fd", conf.ProfileCPU, profFlags); err != nil {
		return err
	}
	if err := donations.OpenAndDonate("profile-heap-fd", conf.ProfileHeap, profFlags); err != nil {
		return err
	}
	if err := donations.OpenAndDonate("profile-mutex-fd", conf.ProfileMutex, profFlags); err != nil {
		return err
	}
	if err := donations.OpenAndDonate("trace-fd", conf.TraceFile, profFlags); err != nil {
		return err
	}

	// Create a socket for the control server and donate it to the sandbox.
	addr := boot.ControlSocketAddr(s.ID)
	sockFD, err := server.CreateSocket(addr)
	log.Infof("Creating sandbox process with addr: %s", addr[1:]) // skip "\00".
	if err != nil {
		return fmt.Errorf("creating control server socket for sandbox %q: %w", s.ID, err)
	}
	donations.DonateAndClose("controller-fd", os.NewFile(uintptr(sockFD), "control_server_socket"))

	specFile, err := specutils.OpenSpec(args.BundleDir)
	if err != nil {
		return err
	}
<<<<<<< HEAD
	defer specFile.Close()
	cmd.ExtraFiles = append(cmd.ExtraFiles, specFile)
	cmd.Args = append(cmd.Args, "--spec-fd="+strconv.Itoa(nextFD))
	nextFD++

	cmd.ExtraFiles = append(cmd.ExtraFiles, startSyncFile)
	cmd.Args = append(cmd.Args, "--start-sync-fd="+strconv.Itoa(nextFD))
	nextFD++

	if conf.ProfileBlock != "" {
		blockFile, err := os.OpenFile(conf.ProfileBlock, os.O_CREATE|os.O_WRONLY, 0644)
		if err != nil {
			return fmt.Errorf("opening block profiling file %q: %w", conf.ProfileBlock, err)
		}
		defer blockFile.Close()
		cmd.ExtraFiles = append(cmd.ExtraFiles, blockFile)
		cmd.Args = append(cmd.Args, "--profile-block-fd="+strconv.Itoa(nextFD))
		nextFD++
	}

	if conf.ProfileCPU != "" {
		cpuFile, err := os.OpenFile(conf.ProfileCPU, os.O_CREATE|os.O_WRONLY, 0644)
		if err != nil {
			return fmt.Errorf("opening cpu profiling file %q: %w", conf.ProfileCPU, err)
		}
		defer cpuFile.Close()
		cmd.ExtraFiles = append(cmd.ExtraFiles, cpuFile)
		cmd.Args = append(cmd.Args, "--profile-cpu-fd="+strconv.Itoa(nextFD))
		nextFD++
	}

	if conf.ProfileHeap != "" {
		heapFile, err := os.OpenFile(conf.ProfileHeap, os.O_CREATE|os.O_WRONLY, 0644)
		if err != nil {
			return fmt.Errorf("opening heap profiling file %q: %w", conf.ProfileHeap, err)
		}
		defer heapFile.Close()
		cmd.ExtraFiles = append(cmd.ExtraFiles, heapFile)
		cmd.Args = append(cmd.Args, "--profile-heap-fd="+strconv.Itoa(nextFD))
		nextFD++
	}

	if conf.ProfileMutex != "" {
		mutexFile, err := os.OpenFile(conf.ProfileMutex, os.O_CREATE|os.O_WRONLY, 0644)
		if err != nil {
			return fmt.Errorf("opening mutex profiling file %q: %w", conf.ProfileMutex, err)
		}
		defer mutexFile.Close()
		cmd.ExtraFiles = append(cmd.ExtraFiles, mutexFile)
		cmd.Args = append(cmd.Args, "--profile-mutex-fd="+strconv.Itoa(nextFD))
		nextFD++
	}

	if conf.TraceFile != "" {
		traceFile, err := os.OpenFile(conf.TraceFile, os.O_CREATE|os.O_WRONLY, 0644)
		if err != nil {
			return fmt.Errorf("opening trace file %q: %w", conf.TraceFile, err)
		}
		defer traceFile.Close()
		cmd.ExtraFiles = append(cmd.ExtraFiles, traceFile)
		cmd.Args = append(cmd.Args, "--trace-fd="+strconv.Itoa(nextFD))
		nextFD++
	}

	// If there is a gofer, sends all socket ends to the sandbox.
	for _, f := range args.IOFiles {
		defer f.Close()
		cmd.ExtraFiles = append(cmd.ExtraFiles, f)
		cmd.Args = append(cmd.Args, "--io-fds="+strconv.Itoa(nextFD))
		nextFD++
	}
=======
	donations.DonateAndClose("spec-fd", specFile)
>>>>>>> ee133dbc

	gPlatform, err := platform.Lookup(conf.Platform)
	if err != nil {
		return err
	}
<<<<<<< HEAD

	if deviceFile, err := gPlatform.OpenDevice(); err != nil {
		return fmt.Errorf("opening device file for platform %q: %w", conf.Platform, err)
=======
	if deviceFile, err := gPlatform.OpenDevice(conf.PlatformDevicePath); err != nil {
		return fmt.Errorf("opening device file for platform %q: %v", conf.Platform, err)
>>>>>>> ee133dbc
	} else if deviceFile != nil {
		donations.DonateAndClose("device-fd", deviceFile)
	}

	// TODO(b/151157106): syscall tests fail by timeout if asyncpreemptoff
	// isn't set.
	if conf.Platform == "kvm" {
		cmd.Env = append(cmd.Env, "GODEBUG=asyncpreemptoff=1")
	}

<<<<<<< HEAD
	// The current process' stdio must be passed to the application via the
	// --stdio-fds flag. The stdio of the sandbox process itself must not
	// be connected to the same FDs, otherwise we risk leaking sandbox
	// errors to the application, so we set the sandbox stdio to nil,
	// causing them to read/write from the null device.
	cmd.Stdin = nil
	cmd.Stdout = nil
	cmd.Stderr = nil
	var stdios [3]*os.File

	// If the console control socket file is provided, then create a new
	// pty master/replica pair and set the TTY on the sandbox process.
	if args.Spec.Process.Terminal && args.ConsoleSocket != "" {
		// console.NewWithSocket will send the master on the given
		// socket, and return the replica.
		tty, err := console.NewWithSocket(args.ConsoleSocket)
		if err != nil {
			return fmt.Errorf("setting up console with socket %q: %w", args.ConsoleSocket, err)
		}
		defer tty.Close()

		// Set the TTY as a controlling TTY on the sandbox process.
		cmd.SysProcAttr.Setctty = true
		// The Ctty FD must be the FD in the child process's FD table,
		// which will be nextFD in this case.
		// See https://github.com/golang/go/issues/29458.
		cmd.SysProcAttr.Ctty = nextFD

		// Pass the tty as all stdio fds to sandbox.
		stdios[0] = tty
		stdios[1] = tty
		stdios[2] = tty

		if conf.Debug {
			// If debugging, send the boot process stdio to the
			// TTY, so that it is easier to find.
			cmd.Stdin = tty
			cmd.Stdout = tty
			cmd.Stderr = tty
		}
	} else {
		// If not using a console, pass our current stdio as the
		// container stdio via flags.
		stdios[0] = os.Stdin
		stdios[1] = os.Stdout
		stdios[2] = os.Stderr

		if conf.Debug {
			// If debugging, send the boot process stdio to the
			// this process' stdio, so that is is easier to find.
			cmd.Stdin = os.Stdin
			cmd.Stdout = os.Stdout
			cmd.Stderr = os.Stderr
		}
	}

	// Detach from this session, otherwise cmd will get SIGHUP and SIGCONT
	// when re-parented.
	cmd.SysProcAttr.Setsid = true

=======
>>>>>>> ee133dbc
	// nss is the set of namespaces to join or create before starting the sandbox
	// process. Mount, IPC and UTS namespaces from the host are not used as they
	// are virtualized inside the sandbox. Be paranoid and run inside an empty
	// namespace for these. Don't unshare cgroup because sandbox is added to a
	// cgroup in the caller's namespace.
	log.Infof("Sandbox will be started in new mount, IPC and UTS namespaces")
	nss := []specs.LinuxNamespace{
		{Type: specs.IPCNamespace},
		{Type: specs.MountNamespace},
		{Type: specs.UTSNamespace},
	}

	if gPlatform.Requirements().RequiresCurrentPIDNS {
		// TODO(b/75837838): Also set a new PID namespace so that we limit
		// access to other host processes.
		log.Infof("Sandbox will be started in the current PID namespace")
	} else {
		log.Infof("Sandbox will be started in a new PID namespace")
		nss = append(nss, specs.LinuxNamespace{Type: specs.PIDNamespace})
		cmd.Args = append(cmd.Args, "--pidns=true")
	}

	// Joins the network namespace if network is enabled. the sandbox talks
	// directly to the host network, which may have been configured in the
	// namespace.
	if ns, ok := specutils.GetNS(specs.NetworkNamespace, args.Spec); ok && conf.Network != config.NetworkNone {
		log.Infof("Sandbox will be started in the container's network namespace: %+v", ns)
		nss = append(nss, ns)
	} else if conf.Network == config.NetworkHost {
		log.Infof("Sandbox will be started in the host network namespace")
	} else {
		log.Infof("Sandbox will be started in new network namespace")
		nss = append(nss, specs.LinuxNamespace{Type: specs.NetworkNamespace})
	}

	// These are set to the uid/gid that the sandbox process will use. May be
	// overriden below.
	s.UID = os.Getuid()
	s.GID = os.Getgid()

	// User namespace depends on the network type. Host network requires to run
	// inside the user namespace specified in the spec or the current namespace
	// if none is configured.
	if conf.Network == config.NetworkHost {
		if userns, ok := specutils.GetNS(specs.UserNamespace, args.Spec); ok {
			log.Infof("Sandbox will be started in container's user namespace: %+v", userns)
			nss = append(nss, userns)
			specutils.SetUIDGIDMappings(cmd, args.Spec)
		} else {
			log.Infof("Sandbox will be started in the current user namespace")
		}
		// When running in the caller's defined user namespace, apply the same
		// capabilities to the sandbox process to ensure it abides to the same
		// rules.
		cmd.Args = append(cmd.Args, "--apply-caps=true")

		// If we have CAP_SYS_ADMIN, we can create an empty chroot and
		// bind-mount the executable inside it.
		if conf.TestOnlyAllowRunAsCurrentUserWithoutChroot {
			log.Warningf("Running sandbox in test mode without chroot. This is only safe in tests!")

		} else if specutils.HasCapabilities(capability.CAP_SYS_ADMIN) {
			log.Infof("Sandbox will be started in minimal chroot")
			cmd.Args = append(cmd.Args, "--setup-root")
		} else {
			return fmt.Errorf("can't run sandbox process in minimal chroot since we don't have CAP_SYS_ADMIN")
		}
	} else {
		// If we have CAP_SETUID and CAP_SETGID, then we can also run
		// as user nobody.
		if conf.TestOnlyAllowRunAsCurrentUserWithoutChroot {
			log.Warningf("Running sandbox in test mode as current user (uid=%d gid=%d). This is only safe in tests!", os.Getuid(), os.Getgid())
			log.Warningf("Running sandbox in test mode without chroot. This is only safe in tests!")
		} else if specutils.HasCapabilities(capability.CAP_SETUID, capability.CAP_SETGID) {
			log.Infof("Sandbox will be started in new user namespace")
			nss = append(nss, specs.LinuxNamespace{Type: specs.UserNamespace})
			cmd.Args = append(cmd.Args, "--setup-root")

			const nobody = 65534
			if conf.Rootless {
				log.Infof("Rootless mode: sandbox will run as nobody inside user namespace, mapped to the current user, uid: %d, gid: %d", os.Getuid(), os.Getgid())
			} else {
				// Map nobody in the new namespace to nobody in the parent namespace.
				s.UID = nobody
				s.GID = nobody
			}

			// Set credentials to run as user and group nobody.
			cmd.SysProcAttr.Credential = &syscall.Credential{Uid: nobody, Gid: nobody}
			cmd.SysProcAttr.UidMappings = []syscall.SysProcIDMap{
				{
					ContainerID: nobody,
					HostID:      s.UID,
					Size:        1,
				},
			}
			cmd.SysProcAttr.GidMappings = []syscall.SysProcIDMap{
				{
					ContainerID: nobody,
					HostID:      s.GID,
					Size:        1,
				},
			}

			// A sandbox process will construct an empty root for itself, so it has
			// to have CAP_SYS_ADMIN and CAP_SYS_CHROOT capabilities.
			cmd.SysProcAttr.AmbientCaps = append(cmd.SysProcAttr.AmbientCaps, uintptr(capability.CAP_SYS_ADMIN), uintptr(capability.CAP_SYS_CHROOT))

		} else {
			return fmt.Errorf("can't run sandbox process as user nobody since we don't have CAP_SETUID or CAP_SETGID")
		}
	}

	// The current process' stdio must be passed to the application via the
	// --stdio-fds flag. The stdio of the sandbox process itself must not
	// be connected to the same FDs, otherwise we risk leaking sandbox
	// errors to the application, so we set the sandbox stdio to nil,
	// causing them to read/write from the null device.
	cmd.Stdin = nil
	cmd.Stdout = nil
	cmd.Stderr = nil
	var stdios [3]*os.File

	// If the console control socket file is provided, then create a new
	// pty master/replica pair and set the TTY on the sandbox process.
	if args.Spec.Process.Terminal && args.ConsoleSocket != "" {
		// console.NewWithSocket will send the master on the given
		// socket, and return the replica.
		tty, err := console.NewWithSocket(args.ConsoleSocket)
		if err != nil {
			return fmt.Errorf("setting up console with socket %q: %v", args.ConsoleSocket, err)
		}
		defer tty.Close()

		// Set the TTY as a controlling TTY on the sandbox process.
		cmd.SysProcAttr.Setctty = true

		// Inconveniently, the Ctty must be the FD in the *child* process's FD
		// table. So transfer all files we have so far and make sure the next file
		// added to donations is stdin.
		//
		// See https://github.com/golang/go/issues/29458.
		nextFD = donations.Transfer(cmd, nextFD)
		cmd.SysProcAttr.Ctty = nextFD

		// Pass the tty as all stdio fds to sandbox.
		stdios[0] = tty
		stdios[1] = tty
		stdios[2] = tty

		if conf.Debug {
			// If debugging, send the boot process stdio to the
			// TTY, so that it is easier to find.
			cmd.Stdin = tty
			cmd.Stdout = tty
			cmd.Stderr = tty
		}
	} else {
		// If not using a console, pass our current stdio as the
		// container stdio via flags.
		stdios[0] = os.Stdin
		stdios[1] = os.Stdout
		stdios[2] = os.Stderr

		if conf.Debug {
			// If debugging, send the boot process stdio to the
			// this process' stdio, so that is is easier to find.
			cmd.Stdin = os.Stdin
			cmd.Stdout = os.Stdout
			cmd.Stderr = os.Stderr
		}
	}
	if err := s.configureStdios(conf, stdios[:]); err != nil {
		return fmt.Errorf("configuring stdios: %w", err)
	}
	// Note: this must be done right after "cmd.SysProcAttr.Ctty" is set above
	// because it relies on stdin being the next FD donated.
	donations.Donate("stdio-fds", stdios[:]...)

	mem, err := totalSystemMemory()
	if err != nil {
		return err
	}

	if s.CgroupJSON.Cgroup != nil {
		cpuNum, err := s.CgroupJSON.Cgroup.NumCPU()
		if err != nil {
			return fmt.Errorf("getting cpu count from cgroups: %w", err)
		}
		if conf.CPUNumFromQuota {
			// Dropping below 2 CPUs can trigger application to disable
			// locks that can lead do hard to debug errors, so just
			// leaving two cores as reasonable default.
			const minCPUs = 2

			quota, err := s.CgroupJSON.Cgroup.CPUQuota()
			if err != nil {
				return fmt.Errorf("getting cpu quota from cgroups: %w", err)
			}
			if n := int(math.Ceil(quota)); n > 0 {
				if n < minCPUs {
					n = minCPUs
				}
				if n < cpuNum {
					// Only lower the cpu number.
					cpuNum = n
				}
			}
		}
		cmd.Args = append(cmd.Args, "--cpu-num", strconv.Itoa(cpuNum))

		memLimit, err := s.CgroupJSON.Cgroup.MemoryLimit()
		if err != nil {
			return fmt.Errorf("getting memory limit from cgroups: %w", err)
		}
		if memLimit < mem {
			mem = memLimit
		}
	}
	cmd.Args = append(cmd.Args, "--total-memory", strconv.FormatUint(mem, 10))

<<<<<<< HEAD
	if args.UserLog != "" {
		f, err := os.OpenFile(args.UserLog, os.O_WRONLY|os.O_CREATE|os.O_APPEND, 0664)
		if err != nil {
			return fmt.Errorf("opening compat log file: %w", err)
		}
		defer f.Close()

		cmd.ExtraFiles = append(cmd.ExtraFiles, f)
		cmd.Args = append(cmd.Args, "--user-log-fd", strconv.Itoa(nextFD))
		nextFD++
	}

	_ = nextFD // All FD assignment is finished.

=======
>>>>>>> ee133dbc
	if args.Attached {
		// Kill sandbox if parent process exits in attached mode.
		cmd.SysProcAttr.Pdeathsig = unix.SIGKILL
		// Tells boot that any process it creates must have pdeathsig set.
		cmd.Args = append(cmd.Args, "--attached")
	}

	// nextFD must not be used beyond this point.
	_ = donations.Transfer(cmd, nextFD)

	// Add container ID as the last argument.
	cmd.Args = append(cmd.Args, s.ID)

	donation.LogDonations(cmd)
	log.Debugf("Starting sandbox: %s %v", cmd.Path, cmd.Args)
	log.Debugf("SysProcAttr: %+v", cmd.SysProcAttr)
	if err := specutils.StartInNS(cmd, nss); err != nil {
		err := fmt.Errorf("starting sandbox: %w", err)
		// If the sandbox failed to start, it may be because the binary
		// permissions were incorrect. Check the bits and return a more helpful
		// error message.
		//
		// NOTE: The error message is checked because error types are lost over
		// rpc calls.
		if strings.Contains(err.Error(), unix.EACCES.Error()) {
			if permsErr := checkBinaryPermissions(conf); permsErr != nil {
				return fmt.Errorf("%w: %v", err, permsErr)
			}
		}
		return err
	}
	s.OriginalOOMScoreAdj, err = specutils.GetOOMScoreAdj(cmd.Process.Pid)
	if err != nil {
		return err
	}

	s.child = true
	s.Pid.store(cmd.Process.Pid)
	log.Infof("Sandbox started, PID: %d", cmd.Process.Pid)

	return nil
}

// Wait waits for the containerized process to exit, and returns its WaitStatus.
func (s *Sandbox) Wait(cid string) (unix.WaitStatus, error) {
	log.Debugf("Waiting for container %q in sandbox %q", cid, s.ID)

	if conn, err := s.sandboxConnect(); err != nil {
		// The sandbox may have exited while before we had a chance to wait on it.
		// There is nothing we can do for subcontainers. For the init container, we
		// can try to get the sandbox exit code.
		if !s.IsRootContainer(cid) {
			return unix.WaitStatus(0), err
		}
		log.Warningf("Wait on container %q failed: %v. Will try waiting on the sandbox process instead.", cid, err)
	} else {
		defer conn.Close()

		// Try the Wait RPC to the sandbox.
		var ws unix.WaitStatus
		err = conn.Call(boot.ContMgrWait, &cid, &ws)
		conn.Close()
		if err == nil {
			if s.IsRootContainer(cid) {
				if err := s.waitForStopped(); err != nil {
					return unix.WaitStatus(0), err
				}
			}
			// It worked!
			return ws, nil
		}
		// See comment above.
		if !s.IsRootContainer(cid) {
			return unix.WaitStatus(0), err
		}

		// The sandbox may have exited after we connected, but before
		// or during the Wait RPC.
		log.Warningf("Wait RPC to container %q failed: %v. Will try waiting on the sandbox process instead.", cid, err)
	}

	// The sandbox may have already exited, or exited while handling the Wait RPC.
	// The best we can do is ask Linux what the sandbox exit status was, since in
	// most cases that will be the same as the container exit status.
	if err := s.waitForStopped(); err != nil {
		return unix.WaitStatus(0), err
	}
	if !s.child {
		return unix.WaitStatus(0), fmt.Errorf("sandbox no longer running and its exit status is unavailable")
	}

	s.statusMu.Lock()
	defer s.statusMu.Unlock()
	return s.status, nil
}

// WaitPID waits for process 'pid' in the container's sandbox and returns its
// WaitStatus.
func (s *Sandbox) WaitPID(cid string, pid int32) (unix.WaitStatus, error) {
	log.Debugf("Waiting for PID %d in sandbox %q", pid, s.ID)
	var ws unix.WaitStatus
	conn, err := s.sandboxConnect()
	if err != nil {
		return ws, err
	}
	defer conn.Close()

	args := &boot.WaitPIDArgs{
		PID: pid,
		CID: cid,
	}
	if err := conn.Call(boot.ContMgrWaitPID, args, &ws); err != nil {
		return ws, fmt.Errorf("waiting on PID %d in sandbox %q: %w", pid, s.ID, err)
	}
	return ws, nil
}

// IsRootContainer returns true if the specified container ID belongs to the
// root container.
func (s *Sandbox) IsRootContainer(cid string) bool {
	return s.ID == cid
}

// Destroy frees all resources associated with the sandbox. It fails fast and
// is idempotent.
func (s *Sandbox) destroy() error {
	log.Debugf("Destroy sandbox %q", s.ID)
	pid := s.Pid.load()
	if pid != 0 {
		log.Debugf("Killing sandbox %q", s.ID)
		if err := unix.Kill(pid, unix.SIGKILL); err != nil && err != unix.ESRCH {
			return fmt.Errorf("killing sandbox %q PID %q: %w", s.ID, pid, err)
		}
		if err := s.waitForStopped(); err != nil {
			return fmt.Errorf("waiting sandbox %q stop: %w", s.ID, err)
		}
	}

	return nil
}

// SignalContainer sends the signal to a container in the sandbox. If all is
// true and signal is SIGKILL, then waits for all processes to exit before
// returning.
func (s *Sandbox) SignalContainer(cid string, sig unix.Signal, all bool) error {
	log.Debugf("Signal sandbox %q", s.ID)
	conn, err := s.sandboxConnect()
	if err != nil {
		return err
	}
	defer conn.Close()

	mode := boot.DeliverToProcess
	if all {
		mode = boot.DeliverToAllProcesses
	}

	args := boot.SignalArgs{
		CID:   cid,
		Signo: int32(sig),
		Mode:  mode,
	}
	if err := conn.Call(boot.ContMgrSignal, &args, nil); err != nil {
		return fmt.Errorf("signaling container %q: %w", cid, err)
	}
	return nil
}

// SignalProcess sends the signal to a particular process in the container. If
// fgProcess is true, then the signal is sent to the foreground process group
// in the same session that PID belongs to. This is only valid if the process
// is attached to a host TTY.
func (s *Sandbox) SignalProcess(cid string, pid int32, sig unix.Signal, fgProcess bool) error {
	log.Debugf("Signal sandbox %q", s.ID)
	conn, err := s.sandboxConnect()
	if err != nil {
		return err
	}
	defer conn.Close()

	mode := boot.DeliverToProcess
	if fgProcess {
		mode = boot.DeliverToForegroundProcessGroup
	}

	args := boot.SignalArgs{
		CID:   cid,
		Signo: int32(sig),
		PID:   pid,
		Mode:  mode,
	}
	if err := conn.Call(boot.ContMgrSignal, &args, nil); err != nil {
		return fmt.Errorf("signaling container %q PID %d: %w", cid, pid, err)
	}
	return nil
}

// Checkpoint sends the checkpoint call for a container in the sandbox.
// The statefile will be written to f.
func (s *Sandbox) Checkpoint(cid string, f *os.File) error {
	log.Debugf("Checkpoint sandbox %q", s.ID)
	conn, err := s.sandboxConnect()
	if err != nil {
		return err
	}
	defer conn.Close()

	opt := control.SaveOpts{
		FilePayload: urpc.FilePayload{
			Files: []*os.File{f},
		},
	}

	if err := conn.Call(boot.ContMgrCheckpoint, &opt, nil); err != nil {
		return fmt.Errorf("checkpointing container %q: %w", cid, err)
	}
	return nil
}

// Pause sends the pause call for a container in the sandbox.
func (s *Sandbox) Pause(cid string) error {
	log.Debugf("Pause sandbox %q", s.ID)
	conn, err := s.sandboxConnect()
	if err != nil {
		return err
	}
	defer conn.Close()

	if err := conn.Call(boot.LifecyclePause, nil, nil); err != nil {
		return fmt.Errorf("pausing container %q: %w", cid, err)
	}
	return nil
}

// Resume sends the resume call for a container in the sandbox.
func (s *Sandbox) Resume(cid string) error {
	log.Debugf("Resume sandbox %q", s.ID)
	conn, err := s.sandboxConnect()
	if err != nil {
		return err
	}
	defer conn.Close()

	if err := conn.Call(boot.LifecycleResume, nil, nil); err != nil {
		return fmt.Errorf("resuming container %q: %w", cid, err)
	}
	return nil
}

// Cat sends the cat call for a container in the sandbox.
func (s *Sandbox) Cat(cid string, files []string, out *os.File) error {
	log.Debugf("Cat sandbox %q", s.ID)
	conn, err := s.sandboxConnect()
	if err != nil {
		return err
	}
	defer conn.Close()

	if err := conn.Call(boot.FsCat, &control.CatOpts{
		Files:       files,
		FilePayload: urpc.FilePayload{Files: []*os.File{out}},
	}, nil); err != nil {
		return fmt.Errorf("Cat container %q: %w", cid, err)
	}
	return nil
}

// Usage sends the collect call for a container in the sandbox.
func (s *Sandbox) Usage(cid string, Full bool) (control.MemoryUsage, error) {
	log.Debugf("Usage sandbox %q", s.ID)
	conn, err := s.sandboxConnect()
	if err != nil {
		return control.MemoryUsage{}, err
	}
	defer conn.Close()

	var m control.MemoryUsage
	err = conn.Call(boot.UsageCollect, &control.MemoryUsageOpts{
		Full: Full,
	}, &m)
	return m, err
}

// UsageFD sends the usagefd call for a container in the sandbox.
func (s *Sandbox) UsageFD(cid string) (*control.MemoryUsageRecord, error) {
	log.Debugf("Usage sandbox %q", s.ID)
	conn, err := s.sandboxConnect()
	if err != nil {
		return nil, err
	}
	defer conn.Close()

	var m control.MemoryUsageFile
	if err := conn.Call(boot.UsageUsageFD, &control.MemoryUsageFileOpts{
		Version: 1,
	}, &m); err != nil {
		return nil, fmt.Errorf("UsageFD failed: %w", err)
	}

	if len(m.FilePayload.Files) != 2 {
		return nil, fmt.Errorf("wants exactly two fds")
	}

	return control.NewMemoryUsageRecord(*m.FilePayload.Files[0], *m.FilePayload.Files[1])
}

// Reduce sends the reduce call for a container in the sandbox.
func (s *Sandbox) Reduce(cid string, wait bool) error {
	log.Debugf("Reduce sandbox %q", s.ID)
	conn, err := s.sandboxConnect()
	if err != nil {
		return err
	}
	defer conn.Close()

	return conn.Call(boot.UsageReduce, &control.UsageReduceOpts{
		Wait: wait,
	}, nil)
}

// Stream sends the AttachDebugEmitter call for a container in the sandbox, and
// dumps filtered events to out.
func (s *Sandbox) Stream(cid string, filters []string, out *os.File) error {
	log.Debugf("Stream sandbox %q", s.ID)
	conn, err := s.sandboxConnect()
	if err != nil {
		return err
	}
	defer conn.Close()

	r, w, err := unet.SocketPair(false)
	if err != nil {
		return err
	}

	wfd, err := w.Release()
	if err != nil {
		return fmt.Errorf("failed to release write socket FD: %w", err)
	}

	if err := conn.Call(boot.EventsAttachDebugEmitter, &control.EventsOpts{
		FilePayload: urpc.FilePayload{Files: []*os.File{
			os.NewFile(uintptr(wfd), "event sink"),
		}},
	}, nil); err != nil {
		return fmt.Errorf("AttachDebugEmitter failed: %w", err)
	}

	return eventchannel.ProcessAll(r, filters, out)
}

// IsRunning returns true if the sandbox or gofer process is running.
func (s *Sandbox) IsRunning() bool {
	pid := s.Pid.load()
	if pid != 0 {
		// Send a signal 0 to the sandbox process.
		if err := unix.Kill(pid, 0); err == nil {
			// Succeeded, process is running.
			return true
		}
	}
	return false
}

// Stacks collects and returns all stacks for the sandbox.
func (s *Sandbox) Stacks() (string, error) {
	log.Debugf("Stacks sandbox %q", s.ID)
	conn, err := s.sandboxConnect()
	if err != nil {
		return "", err
	}
	defer conn.Close()

	var stacks string
	if err := conn.Call(boot.DebugStacks, nil, &stacks); err != nil {
		return "", fmt.Errorf("getting sandbox %q stacks: %w", s.ID, err)
	}
	return stacks, nil
}

// HeapProfile writes a heap profile to the given file.
func (s *Sandbox) HeapProfile(f *os.File, delay time.Duration) error {
	log.Debugf("Heap profile %q", s.ID)
	conn, err := s.sandboxConnect()
	if err != nil {
		return err
	}
	defer conn.Close()

	opts := control.HeapProfileOpts{
		FilePayload: urpc.FilePayload{Files: []*os.File{f}},
		Delay:       delay,
	}
	return conn.Call(boot.ProfileHeap, &opts, nil)
}

// CPUProfile collects a CPU profile.
func (s *Sandbox) CPUProfile(f *os.File, duration time.Duration) error {
	log.Debugf("CPU profile %q", s.ID)
	conn, err := s.sandboxConnect()
	if err != nil {
		return err
	}
	defer conn.Close()

	opts := control.CPUProfileOpts{
		FilePayload: urpc.FilePayload{Files: []*os.File{f}},
		Duration:    duration,
	}
	return conn.Call(boot.ProfileCPU, &opts, nil)
}

// BlockProfile writes a block profile to the given file.
func (s *Sandbox) BlockProfile(f *os.File, duration time.Duration) error {
	log.Debugf("Block profile %q", s.ID)
	conn, err := s.sandboxConnect()
	if err != nil {
		return err
	}
	defer conn.Close()

	opts := control.BlockProfileOpts{
		FilePayload: urpc.FilePayload{Files: []*os.File{f}},
		Duration:    duration,
	}
	return conn.Call(boot.ProfileBlock, &opts, nil)
}

// MutexProfile writes a mutex profile to the given file.
func (s *Sandbox) MutexProfile(f *os.File, duration time.Duration) error {
	log.Debugf("Mutex profile %q", s.ID)
	conn, err := s.sandboxConnect()
	if err != nil {
		return err
	}
	defer conn.Close()

	opts := control.MutexProfileOpts{
		FilePayload: urpc.FilePayload{Files: []*os.File{f}},
		Duration:    duration,
	}
	return conn.Call(boot.ProfileMutex, &opts, nil)
}

// Trace collects an execution trace.
func (s *Sandbox) Trace(f *os.File, duration time.Duration) error {
	log.Debugf("Trace %q", s.ID)
	conn, err := s.sandboxConnect()
	if err != nil {
		return err
	}
	defer conn.Close()

	opts := control.TraceProfileOpts{
		FilePayload: urpc.FilePayload{Files: []*os.File{f}},
		Duration:    duration,
	}
	return conn.Call(boot.ProfileTrace, &opts, nil)
}

// ChangeLogging changes logging options.
func (s *Sandbox) ChangeLogging(args control.LoggingArgs) error {
	log.Debugf("Change logging start %q", s.ID)
	conn, err := s.sandboxConnect()
	if err != nil {
		return err
	}
	defer conn.Close()

	if err := conn.Call(boot.LoggingChange, &args, nil); err != nil {
		return fmt.Errorf("changing sandbox %q logging: %w", s.ID, err)
	}
	return nil
}

// DestroyContainer destroys the given container. If it is the root container,
// then the entire sandbox is destroyed.
func (s *Sandbox) DestroyContainer(cid string) error {
	if err := s.destroyContainer(cid); err != nil {
		// If the sandbox isn't running, the container has already been destroyed,
		// ignore the error in this case.
		if s.IsRunning() {
			return err
		}
	}
	return nil
}

func (s *Sandbox) destroyContainer(cid string) error {
	if s.IsRootContainer(cid) {
		log.Debugf("Destroying root container by destroying sandbox, cid: %s", cid)
		return s.destroy()
	}

	log.Debugf("Destroying container, cid: %s, sandbox: %s", cid, s.ID)
	conn, err := s.sandboxConnect()
	if err != nil {
		return err
	}
	defer conn.Close()
	if err := conn.Call(boot.ContMgrDestroySubcontainer, &cid, nil); err != nil {
		return fmt.Errorf("destroying container %q: %w", cid, err)
	}
	return nil
}

func (s *Sandbox) waitForStopped() error {
	if s.child {
		s.statusMu.Lock()
		defer s.statusMu.Unlock()
		pid := s.Pid.load()
		if pid == 0 {
			return nil
		}
		// The sandbox process is a child of the current process,
		// so we can wait it and collect its zombie.
		if _, err := unix.Wait4(int(pid), &s.status, 0, nil); err != nil {
			return fmt.Errorf("error waiting the sandbox process: %w", err)
		}
		s.Pid.store(0)
		return nil
	}

	ctx, cancel := context.WithTimeout(context.Background(), 5*time.Second)
	defer cancel()
	b := backoff.WithContext(backoff.NewConstantBackOff(100*time.Millisecond), ctx)
	op := func() error {
		if s.IsRunning() {
			return fmt.Errorf("sandbox is still running")
		}
		return nil
	}
	return backoff.Retry(op, b)
}

// configureStdios change stdios ownership to give access to the sandbox
// process. This may be skipped depending on the configuration.
func (s *Sandbox) configureStdios(conf *config.Config, stdios []*os.File) error {
	if conf.Rootless || conf.TestOnlyAllowRunAsCurrentUserWithoutChroot {
		// Cannot change ownership without CAP_CHOWN.
		return nil
	}

	if s.UID < 0 || s.GID < 0 {
		panic(fmt.Sprintf("sandbox UID/GID is not set: %d/%d", s.UID, s.GID))
	}
	for _, file := range stdios {
		log.Debugf("Changing %q ownership to %d/%d", file.Name(), s.UID, s.GID)
		if err := file.Chown(s.UID, s.GID); err != nil {
			return err
		}
	}
	return nil
}

// deviceFileForPlatform opens the device file for the given platform. If the
// platform does not need a device file, then nil is returned.
// devicePath may be empty to use a sane platform-specific default.
func deviceFileForPlatform(name, devicePath string) (*os.File, error) {
	p, err := platform.Lookup(name)
	if err != nil {
		return nil, err
	}

	f, err := p.OpenDevice(devicePath)
	if err != nil {
		return nil, fmt.Errorf("opening device file for platform %q: %w", name, err)
	}
	return f, nil
}

// checkBinaryPermissions verifies that the required binary bits are set on
// the runsc executable.
func checkBinaryPermissions(conf *config.Config) error {
	// All platforms need the other exe bit
	neededBits := os.FileMode(0001)
	if conf.Platform == "ptrace" {
		// Ptrace needs the other read bit
		neededBits |= os.FileMode(0004)
	}

	exePath, err := os.Executable()
	if err != nil {
		return fmt.Errorf("getting exe path: %w", err)
	}

	// Check the permissions of the runsc binary and print an error if it
	// doesn't match expectations.
	info, err := os.Stat(exePath)
	if err != nil {
		return fmt.Errorf("stat file: %w", err)
	}

	if info.Mode().Perm()&neededBits != neededBits {
		return fmt.Errorf(specutils.FaqErrorMsg("runsc-perms", fmt.Sprintf("%s does not have the correct permissions", exePath)))
	}
	return nil
}<|MERGE_RESOLUTION|>--- conflicted
+++ resolved
@@ -439,23 +439,11 @@
 
 	//
 	// These flags must come BEFORE the "boot" command in cmd.Args.
-<<<<<<< HEAD
-	if conf.LogFilename != "" {
-		logFile, err := os.OpenFile(conf.LogFilename, os.O_APPEND|os.O_CREATE|os.O_WRONLY, 0644)
-		if err != nil {
-			return fmt.Errorf("opening log file %q: %w", conf.LogFilename, err)
-		}
-		defer logFile.Close()
-		cmd.ExtraFiles = append(cmd.ExtraFiles, logFile)
-		cmd.Args = append(cmd.Args, "--log-fd="+strconv.Itoa(nextFD))
-		nextFD++
-=======
 	//
 
 	// Open the log files to pass to the sandbox as FDs.
 	if err := donations.OpenAndDonate("log-fd", conf.LogFilename, os.O_CREATE|os.O_WRONLY|os.O_APPEND); err != nil {
 		return err
->>>>>>> ee133dbc
 	}
 
 	test := ""
@@ -465,47 +453,20 @@
 			test = t
 		}
 	}
-<<<<<<< HEAD
-	if conf.DebugLog != "" {
-		debugLogFile, err := specutils.DebugLogFile(conf.DebugLog, "boot", test)
-		if err != nil {
-			return fmt.Errorf("opening debug log file in %q: %w", conf.DebugLog, err)
-		}
-		defer debugLogFile.Close()
-		cmd.ExtraFiles = append(cmd.ExtraFiles, debugLogFile)
-		cmd.Args = append(cmd.Args, "--debug-log-fd="+strconv.Itoa(nextFD))
-		nextFD++
-	}
-	if conf.PanicLog != "" {
-		panicLogFile, err := specutils.DebugLogFile(conf.PanicLog, "panic", test)
-		if err != nil {
-			return fmt.Errorf("opening panic log file in %q: %w", conf.PanicLog, err)
-		}
-		defer panicLogFile.Close()
-		cmd.ExtraFiles = append(cmd.ExtraFiles, panicLogFile)
-		cmd.Args = append(cmd.Args, "--panic-log-fd="+strconv.Itoa(nextFD))
-		nextFD++
-=======
+
 	if err := donations.DonateDebugLogFile("debug-log-fd", conf.DebugLog, "boot", test); err != nil {
 		return err
 	}
 	if err := donations.DonateDebugLogFile("panic-log-fd", conf.PanicLog, "panic", test); err != nil {
 		return err
->>>>>>> ee133dbc
 	}
 	covFilename := conf.CoverageReport
 	if covFilename == "" {
 		covFilename = os.Getenv("GO_COVERAGE_FILE")
 	}
 	if covFilename != "" && coverage.Available() {
-<<<<<<< HEAD
-		covFile, err := specutils.DebugLogFile(covFilename, "cov", test)
-		if err != nil {
-			return fmt.Errorf("opening debug log file in %q: %w", covFilename, err)
-=======
 		if err := donations.DonateDebugLogFile("coverage-fd", covFilename, "cov", test); err != nil {
 			return err
->>>>>>> ee133dbc
 		}
 	}
 
@@ -566,94 +527,16 @@
 	if err != nil {
 		return err
 	}
-<<<<<<< HEAD
-	defer specFile.Close()
-	cmd.ExtraFiles = append(cmd.ExtraFiles, specFile)
-	cmd.Args = append(cmd.Args, "--spec-fd="+strconv.Itoa(nextFD))
-	nextFD++
-
-	cmd.ExtraFiles = append(cmd.ExtraFiles, startSyncFile)
-	cmd.Args = append(cmd.Args, "--start-sync-fd="+strconv.Itoa(nextFD))
-	nextFD++
-
-	if conf.ProfileBlock != "" {
-		blockFile, err := os.OpenFile(conf.ProfileBlock, os.O_CREATE|os.O_WRONLY, 0644)
-		if err != nil {
-			return fmt.Errorf("opening block profiling file %q: %w", conf.ProfileBlock, err)
-		}
-		defer blockFile.Close()
-		cmd.ExtraFiles = append(cmd.ExtraFiles, blockFile)
-		cmd.Args = append(cmd.Args, "--profile-block-fd="+strconv.Itoa(nextFD))
-		nextFD++
-	}
-
-	if conf.ProfileCPU != "" {
-		cpuFile, err := os.OpenFile(conf.ProfileCPU, os.O_CREATE|os.O_WRONLY, 0644)
-		if err != nil {
-			return fmt.Errorf("opening cpu profiling file %q: %w", conf.ProfileCPU, err)
-		}
-		defer cpuFile.Close()
-		cmd.ExtraFiles = append(cmd.ExtraFiles, cpuFile)
-		cmd.Args = append(cmd.Args, "--profile-cpu-fd="+strconv.Itoa(nextFD))
-		nextFD++
-	}
-
-	if conf.ProfileHeap != "" {
-		heapFile, err := os.OpenFile(conf.ProfileHeap, os.O_CREATE|os.O_WRONLY, 0644)
-		if err != nil {
-			return fmt.Errorf("opening heap profiling file %q: %w", conf.ProfileHeap, err)
-		}
-		defer heapFile.Close()
-		cmd.ExtraFiles = append(cmd.ExtraFiles, heapFile)
-		cmd.Args = append(cmd.Args, "--profile-heap-fd="+strconv.Itoa(nextFD))
-		nextFD++
-	}
-
-	if conf.ProfileMutex != "" {
-		mutexFile, err := os.OpenFile(conf.ProfileMutex, os.O_CREATE|os.O_WRONLY, 0644)
-		if err != nil {
-			return fmt.Errorf("opening mutex profiling file %q: %w", conf.ProfileMutex, err)
-		}
-		defer mutexFile.Close()
-		cmd.ExtraFiles = append(cmd.ExtraFiles, mutexFile)
-		cmd.Args = append(cmd.Args, "--profile-mutex-fd="+strconv.Itoa(nextFD))
-		nextFD++
-	}
-
-	if conf.TraceFile != "" {
-		traceFile, err := os.OpenFile(conf.TraceFile, os.O_CREATE|os.O_WRONLY, 0644)
-		if err != nil {
-			return fmt.Errorf("opening trace file %q: %w", conf.TraceFile, err)
-		}
-		defer traceFile.Close()
-		cmd.ExtraFiles = append(cmd.ExtraFiles, traceFile)
-		cmd.Args = append(cmd.Args, "--trace-fd="+strconv.Itoa(nextFD))
-		nextFD++
-	}
-
-	// If there is a gofer, sends all socket ends to the sandbox.
-	for _, f := range args.IOFiles {
-		defer f.Close()
-		cmd.ExtraFiles = append(cmd.ExtraFiles, f)
-		cmd.Args = append(cmd.Args, "--io-fds="+strconv.Itoa(nextFD))
-		nextFD++
-	}
-=======
+
 	donations.DonateAndClose("spec-fd", specFile)
->>>>>>> ee133dbc
 
 	gPlatform, err := platform.Lookup(conf.Platform)
 	if err != nil {
 		return err
 	}
-<<<<<<< HEAD
-
-	if deviceFile, err := gPlatform.OpenDevice(); err != nil {
-		return fmt.Errorf("opening device file for platform %q: %w", conf.Platform, err)
-=======
+
 	if deviceFile, err := gPlatform.OpenDevice(conf.PlatformDevicePath); err != nil {
 		return fmt.Errorf("opening device file for platform %q: %v", conf.Platform, err)
->>>>>>> ee133dbc
 	} else if deviceFile != nil {
 		donations.DonateAndClose("device-fd", deviceFile)
 	}
@@ -664,69 +547,6 @@
 		cmd.Env = append(cmd.Env, "GODEBUG=asyncpreemptoff=1")
 	}
 
-<<<<<<< HEAD
-	// The current process' stdio must be passed to the application via the
-	// --stdio-fds flag. The stdio of the sandbox process itself must not
-	// be connected to the same FDs, otherwise we risk leaking sandbox
-	// errors to the application, so we set the sandbox stdio to nil,
-	// causing them to read/write from the null device.
-	cmd.Stdin = nil
-	cmd.Stdout = nil
-	cmd.Stderr = nil
-	var stdios [3]*os.File
-
-	// If the console control socket file is provided, then create a new
-	// pty master/replica pair and set the TTY on the sandbox process.
-	if args.Spec.Process.Terminal && args.ConsoleSocket != "" {
-		// console.NewWithSocket will send the master on the given
-		// socket, and return the replica.
-		tty, err := console.NewWithSocket(args.ConsoleSocket)
-		if err != nil {
-			return fmt.Errorf("setting up console with socket %q: %w", args.ConsoleSocket, err)
-		}
-		defer tty.Close()
-
-		// Set the TTY as a controlling TTY on the sandbox process.
-		cmd.SysProcAttr.Setctty = true
-		// The Ctty FD must be the FD in the child process's FD table,
-		// which will be nextFD in this case.
-		// See https://github.com/golang/go/issues/29458.
-		cmd.SysProcAttr.Ctty = nextFD
-
-		// Pass the tty as all stdio fds to sandbox.
-		stdios[0] = tty
-		stdios[1] = tty
-		stdios[2] = tty
-
-		if conf.Debug {
-			// If debugging, send the boot process stdio to the
-			// TTY, so that it is easier to find.
-			cmd.Stdin = tty
-			cmd.Stdout = tty
-			cmd.Stderr = tty
-		}
-	} else {
-		// If not using a console, pass our current stdio as the
-		// container stdio via flags.
-		stdios[0] = os.Stdin
-		stdios[1] = os.Stdout
-		stdios[2] = os.Stderr
-
-		if conf.Debug {
-			// If debugging, send the boot process stdio to the
-			// this process' stdio, so that is is easier to find.
-			cmd.Stdin = os.Stdin
-			cmd.Stdout = os.Stdout
-			cmd.Stderr = os.Stderr
-		}
-	}
-
-	// Detach from this session, otherwise cmd will get SIGHUP and SIGCONT
-	// when re-parented.
-	cmd.SysProcAttr.Setsid = true
-
-=======
->>>>>>> ee133dbc
 	// nss is the set of namespaces to join or create before starting the sandbox
 	// process. Mount, IPC and UTS namespaces from the host are not used as they
 	// are virtualized inside the sandbox. Be paranoid and run inside an empty
@@ -948,23 +768,6 @@
 	}
 	cmd.Args = append(cmd.Args, "--total-memory", strconv.FormatUint(mem, 10))
 
-<<<<<<< HEAD
-	if args.UserLog != "" {
-		f, err := os.OpenFile(args.UserLog, os.O_WRONLY|os.O_CREATE|os.O_APPEND, 0664)
-		if err != nil {
-			return fmt.Errorf("opening compat log file: %w", err)
-		}
-		defer f.Close()
-
-		cmd.ExtraFiles = append(cmd.ExtraFiles, f)
-		cmd.Args = append(cmd.Args, "--user-log-fd", strconv.Itoa(nextFD))
-		nextFD++
-	}
-
-	_ = nextFD // All FD assignment is finished.
-
-=======
->>>>>>> ee133dbc
 	if args.Attached {
 		// Kill sandbox if parent process exits in attached mode.
 		cmd.SysProcAttr.Pdeathsig = unix.SIGKILL
