--- conflicted
+++ resolved
@@ -224,13 +224,8 @@
 		args := strings.Split(cmd, " ")
 		cmd := exec.Command(args[0], args[1:]...)
 		if err := cmd.Run(); err != nil {
-<<<<<<< HEAD
 			c.cleanupNet(cid, "", "", "")
 			return nil, fmt.Errorf("failed to run %q: %w", cmd, err)
-=======
-			c.cleanupNet(cid, dev, "", "", "")
-			return nil, fmt.Errorf("failed to run %q: %v", cmd, err)
->>>>>>> b8fa96e2
 		}
 	}
 
